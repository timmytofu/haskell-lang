--- conflicted
+++ resolved
@@ -9,10 +9,6 @@
 
 announcementsFromMarkdown :: Html () -> FromLucid App
 announcementsFromMarkdown md =
-  template [] "Announcements"
-    (\_ -> container_ (row_  (span12_ [class_ "col-md-12"]
-<<<<<<< HEAD
-                                      (md))))
-=======
-                                      md)))
->>>>>>> 98895d05
+  template []
+           "Announcements"
+           (\_ -> container_ (row_ (span12_ [class_ "col-md-12"] md)))